
package com.microsoft.azure.cosmosdb.kafka.connect.sink

import java.util.concurrent.CountDownLatch

import com.google.gson.Gson
import com.microsoft.azure.cosmosdb._
import com.microsoft.azure.cosmosdb.kafka.connect.CosmosDBProvider
import com.typesafe.scalalogging.StrictLogging
import org.apache.kafka.connect.sink.SinkRecord


<<<<<<< HEAD
class CosmosDBWriter(val settings: CosmosDBSinkSettings, val cosmosDBProvider: CosmosDBProvider) extends StrictLogging
=======
class CosmosDBWriter(val settings: CosmosDBSinkSettings, private val documentClient: AsyncDocumentClient) extends StrictLogging
>>>>>>> 8b373f49
{
  private val requestOptionsInsert = new RequestOptions
  requestOptionsInsert.setConsistencyLevel(ConsistencyLevel.Session)

  def write(records: Seq[SinkRecord]): Unit = {
    if (records.isEmpty) {
      logger.info("No records received.")
    } else {
      logger.info(s"Received ${records.size} records.")
      insert(records)
    }
  }

  private def insert(records: Seq[SinkRecord]) = {
    try {

      var docs = List.empty[Document]
      var collection: String = ""

      records.groupBy(_.topic()).foreach { case (_, groupedRecords) =>
        groupedRecords.foreach { record =>
          // Determine which collection to write to
          if (settings.collectionTopicMap.contains(record.topic))
            collection = settings.collectionTopicMap(record.topic)
          else
            throw new Exception("No sink collection specified for this topic.") // TODO: tie this in with the exception handler

          val value = record.value()
          var content: String = null
          val gson = new Gson()
          content = gson.toJsonTree(value).toString
          if(content.contains("payload")){
            content = gson.toJsonTree(value).getAsJsonObject.get("payload").toString
          }
          val document = new Document(content)
<<<<<<< HEAD

          logger.info("Upserting Document object id " + document.get("id") + " into collection " + collection)
=======
         logger.info("Upserting Document object id " + document.get("id") + " into collection " + settings.collection)
>>>>>>> 8b373f49
          docs = docs :+ document
        }
        // Send current batch of documents and reset the list for the next topic's documents
        cosmosDBProvider.upsertDocuments[Document](docs, settings.database, collection, new CountDownLatch(1))
        docs = List.empty[Document]
      }

    }
    catch {
      case t: Throwable =>
        logger.error(s"There was an error inserting the records ${t.getMessage}", t)

    }
  }

  def close(): Unit = {
    logger.info("Shutting down CosmosDBWriter.")
  }
}
<|MERGE_RESOLUTION|>--- conflicted
+++ resolved
@@ -10,11 +10,7 @@
 import org.apache.kafka.connect.sink.SinkRecord
 
 
-<<<<<<< HEAD
 class CosmosDBWriter(val settings: CosmosDBSinkSettings, val cosmosDBProvider: CosmosDBProvider) extends StrictLogging
-=======
-class CosmosDBWriter(val settings: CosmosDBSinkSettings, private val documentClient: AsyncDocumentClient) extends StrictLogging
->>>>>>> 8b373f49
 {
   private val requestOptionsInsert = new RequestOptions
   requestOptionsInsert.setConsistencyLevel(ConsistencyLevel.Session)
@@ -50,12 +46,8 @@
             content = gson.toJsonTree(value).getAsJsonObject.get("payload").toString
           }
           val document = new Document(content)
-<<<<<<< HEAD
 
           logger.info("Upserting Document object id " + document.get("id") + " into collection " + collection)
-=======
-         logger.info("Upserting Document object id " + document.get("id") + " into collection " + settings.collection)
->>>>>>> 8b373f49
           docs = docs :+ document
         }
         // Send current batch of documents and reset the list for the next topic's documents
