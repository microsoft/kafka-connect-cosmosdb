package com.microsoft.azure.cosmosdb.kafka.connect.sink;

import com.microsoft.azure.cosmosdb.kafka.connect.Setting;
import com.microsoft.azure.cosmosdb.kafka.connect.BooleanSetting;
import com.microsoft.azure.cosmosdb.kafka.connect.Settings;
import org.apache.commons.collections4.ListUtils;
import org.apache.kafka.connect.sink.SinkTask;

import java.util.Arrays;
import java.util.List;

/**
 * Contains settings for the Kafka ComsosDB Sink Connector
 */
public class SinkSettings extends Settings {
<<<<<<< HEAD
    private final List<Setting> settings = Arrays.asList(
=======
    private String postProcessor;
    private Boolean useUpsert;
    private final List<Setting> sinkSettings = Arrays.asList(
>>>>>>> 450c805e
            //Add all sink settings here:
            new Setting(SinkTask.TOPICS_CONFIG, "List of topics to consume, separated by commas.", "Topics", s -> {
            }, () -> ""),
            new Setting(SinkTask.TOPICS_REGEX_CONFIG,
                    "Regular expression giving topics to consume. " +
                            "Under the hood, the regex is compiled to a <code>java.util.regex.Pattern</code>. " +
                            "Only one of " + SinkTask.TOPICS_CONFIG + " or " + SinkTask.TOPICS_REGEX_CONFIG + " should be specified.",
                    "Topics RegEx", s -> {
            }, () -> ""),
            new BooleanSetting(Settings.PREFIX + ".sink.useUpsert", "Behaviour of operation to Cosmos DB. " +
                    "'false' is the default value and signals that all operations to Cosmos DB are Insert; 'true' changes the behaviour to use Upsert operation.",
                    "Use Upsert", SinkSettingDefaults.USE_UPSERT, this::setUseUpsert, this::getUseUpsert)
    );

    @Override
    protected List<Setting> getAllSettings() {
        return ListUtils.union(super.getAllSettings(), settings);
    }

    /**
     * Returns boolean value to use upsert operation
     *
     * @return useUpsert
     */
    public Boolean getUseUpsert() {
        return this.useUpsert;
    }

    /**
     * Sets boolean value to use upsert operation
     *
     * @param useUpsert
     */
    public void setUseUpsert(Boolean useUpsert) {
        this.useUpsert = useUpsert;
    }
}
<|MERGE_RESOLUTION|>--- conflicted
+++ resolved
@@ -13,13 +13,9 @@
  * Contains settings for the Kafka ComsosDB Sink Connector
  */
 public class SinkSettings extends Settings {
-<<<<<<< HEAD
-    private final List<Setting> settings = Arrays.asList(
-=======
-    private String postProcessor;
     private Boolean useUpsert;
     private final List<Setting> sinkSettings = Arrays.asList(
->>>>>>> 450c805e
+
             //Add all sink settings here:
             new Setting(SinkTask.TOPICS_CONFIG, "List of topics to consume, separated by commas.", "Topics", s -> {
             }, () -> ""),
@@ -56,4 +52,4 @@
     public void setUseUpsert(Boolean useUpsert) {
         this.useUpsert = useUpsert;
     }
-}
+}