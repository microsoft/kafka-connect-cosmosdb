--- conflicted
+++ resolved
@@ -1,250 +1,241 @@
-package com.microsoft.azure.cosmosdb.kafka.connect;
-
-import org.slf4j.Logger;
-import org.slf4j.LoggerFactory;
-
-import java.util.*;
-import java.util.stream.Collectors;
-import java.util.stream.Stream;
-
-public class Settings {
-    public static final String PREFIX = "connect.cosmosdb";
-    private static final Logger logger = LoggerFactory.getLogger(Settings.class);
-    private Long taskTimeout;
-    private Long taskBufferSize;
-    private String endpoint;
-    private String key;
-    private String databaseName;
-    private TopicContainerMap topicContainerMap = TopicContainerMap.empty();
-    private final List<Setting> allSettings = Arrays.asList(
-            //Add all settings here:
-            new NumericSetting(PREFIX + ".task.timeout", "The max number of milliseconds the source task will use to read documents before send them to Kafka.",
-                    "Task Timeout", SettingDefaults.TASK_TIMEOUT, this::setTaskTimeout, this::getTaskTimeout),
-            new NumericSetting(PREFIX + ".task.buffer.size", "The max size the collection of documents the source task will buffer before send them to Kafka.",
-                    "Task reader buffer size", SettingDefaults.TASK_BUFFER_SIZE, this::setTaskBufferSize, this::getTaskBufferSize),
-<<<<<<< HEAD
-            new NumericSetting(PREFIX + ".task.batch.size","The max number of of documents the source task will buffer before send them to Kafka.",
-                    "Task batch size", SettingDefaults.TASK_BATCH_SIZE, this::setTaskBatchSize, this::getTaskBatchSize),
-            new NumericSetting(PREFIX + ".task.poll.interval","The default polling interval in milli seconds that a source task polls for changes.",
-                    "Task poll interval", SettingDefaults.TASK_POLL_INTERVAL, this::setTaskPollInterval, this::getTaskPollInterval),
-            new Setting(PREFIX+".connection.endpoint", "The Cosmos DB endpoint.", "CosmosDB Endpoint", this::setEndpoint, this::getEndpoint),
-            new Setting(PREFIX+".master.key", "The connection master key.", "Master Key", this::setKey, this::getKey),
-            new Setting(PREFIX+".cosmosdb.databasename", "The Cosmos DB target database.", "CosmosDB Database Name", this::setDatabaseName, this::getDatabaseName),
-            new Setting(PREFIX+".containers.topicmap", "A comma delimited list of collections mapped to their partitions. Formatted coll1#topic1,coll2#topic2.",
-                    "Topic-Container map", value -> this.setTopicContainerMap(TopicContainerMap.deserialize(value)), ()->this.getTopicContainerMap().serialize()),
-            new Setting(PREFIX+".containers", "A comma delimited list of source/target container names.",
-                    "Collection Names List", this::setContainerList, this::getContainerList)
-            );
-
-
-=======
-            new Setting(PREFIX + ".connection.endpoint", "The Cosmos DB endpoint.", "CosmosDB Endpoint", this::setEndpoint, this::getEndpoint),
-            new Setting(PREFIX + ".master.key", "The connection master key.", "Master Key", this::setKey, this::getKey),
-            new Setting(PREFIX + ".cosmosdb.databasename", "The Cosmos DB target database.", "CosmosDB Database Name", this::setDatabaseName, this::getDatabaseName),
-            new Setting(PREFIX + ".containers.topicmap", "A comma delimited list of collections mapped to their partitions. Formatted coll1#topic1,coll2#topic2.",
-                    "Topic-Container map", value -> this.setTopicContainerMap(TopicContainerMap.deserialize(value)), () -> this.getTopicContainerMap().serialize())
-    );
->>>>>>> eae6ae22
-
-    /**
-     * Returns all the available settings
-     *
-     * @return
-     */
-    protected List<Setting> getAllSettings() {
-        return Collections.unmodifiableList(allSettings);
-    }
-
-    /**
-     * Populates this object with all the settings values in a map
-     *
-     * @param values Map of setting names to values
-     */
-    public void populate(Map<String, String> values) {
-        logger.debug("Populating settings from map:");
-        if (logger.isDebugEnabled()) {
-
-        }
-
-        for (Setting setting : getAllSettings()) {
-            String assignedValue = values.get(setting.getName());
-            if (assignedValue == null && setting.getDefaultValue().isPresent()) {
-                assignedValue = setting.getDefaultValue().get().toString();
-            }
-            setting.getModifier().accept(assignedValue);
-        }
-    }
-
-    /**
-     * Returns a key-value representation of the settings
-     *
-     * @return
-     */
-    public Map<String, String> asMap() {
-
-        return getAllSettings().stream()
-                .collect(Collectors.toMap(Setting::getName, Setting::getValueOrDefault));
-    }
-
-    /**
-     * Gets the task timeout
-     *
-     * @return The task timeout
-     */
-    public Long getTaskTimeout() {
-        return taskTimeout;
-    }
-
-    /**
-     * Sets the task timeout
-     *
-     * @param taskTimeout the task timeout
-     */
-    public void setTaskTimeout(Long taskTimeout) {
-        this.taskTimeout = taskTimeout;
-    }
-
-    /**
-     * Gets the task buffer size
-     *
-     * @return the task buffer size
-     */
-    public Long getTaskBufferSize() {
-        return taskBufferSize;
-    }
-
-    /**
-     * Sets the task buffer size
-     *
-     * @param taskBufferSize The task buffer size
-     */
-    public void setTaskBufferSize(Long taskBufferSize) {
-        this.taskBufferSize = taskBufferSize;
-    }
-
-    /**
-     * Returns the CosmosDB Endpoint
-     *
-     * @return The CosmosDB Endpoint
-     */
-    public String getEndpoint() {
-        return endpoint;
-    }
-
-    /**
-     * Sets the cosmosDB endpoint
-     *
-     * @param endpoint The cosmosDB endpoint
-     */
-    public void setEndpoint(String endpoint) {
-        this.endpoint = endpoint;
-    }
-
-    /**
-     * Returns the CosmosDB Key
-     *
-     * @return The CosmosDB Key
-     */
-    public String getKey() {
-        return key;
-    }
-
-    /**
-     * Sets the CosmosDB key
-     *
-     * @param key The CosmosDB key
-     */
-    public void setKey(String key) {
-        this.key = key;
-    }
-
-    /**
-     * Retrieves the CosmosDB database name
-     *
-     * @return
-     */
-    public String getDatabaseName() {
-        return databaseName;
-    }
-
-    /**
-     * Sets the CosmosDB Database Name
-     *
-     * @param databaseName The CosmosDB Database Name
-     */
-    public void setDatabaseName(String databaseName) {
-        this.databaseName = databaseName;
-    }
-
-    /**
-     * Gets the map of Kafka topics to CosmosDB collections
-     *
-     * @return
-     */
-    public TopicContainerMap getTopicContainerMap() {
-        return topicContainerMap;
-    }
-
-    /**
-     * Sets the map of Kafka topics to CosmosDB collections
-     *
-     * @param topicCollectionMap
-     */
-    public void setTopicContainerMap(TopicContainerMap topicCollectionMap) {
-        this.topicContainerMap = topicCollectionMap;
-    }
-
-    private ArrayList<String> containerList;
-
-    /**
-     * Sets the List of Container names
-     * @param commaSeparatedContainerList
-     */
-    public void setContainerList(String commaSeparatedContainerList) {
-        this.containerList = new ArrayList<String>(Optional.ofNullable(StringUtils.split(commaSeparatedContainerList, ","))
-                .map(Arrays::stream)
-                .orElseGet(Stream::empty)
-                .collect(Collectors.toList()));
-    }
-
-    /**
-     * Gets the list of container names in a comma separated string
-     */
-    public String getContainerList() {
-        return  StringUtils.join(containerList, ",");
-    }
-
-    private Long taskBatchSize;
-
-    /**
-     * Sets the task batch size.
-     */
-    public void setTaskBatchSize(Long taskBatchSize) {
-        this.taskBatchSize = taskBatchSize;
-    }
-
-    /**
-     * Gets the task batch size.
-     */
-    public Long getTaskBatchSize() {
-        return this.taskBatchSize;
-    }
-
-    private Long taskPollInterval;
-
-    /**
-     * Gets the task poll interval.
-     */
-    public Long getTaskPollInterval() {
-        return this.taskPollInterval;
-    }
-
-    /**
-     * Sets the task poll interval.
-     */
-    public void setTaskPollInterval(Long taskPollInterval) {
-        this.taskPollInterval = taskPollInterval;
-    }
-
-}
-
+package com.microsoft.azure.cosmosdb.kafka.connect;
+
+import org.slf4j.Logger;
+import org.slf4j.LoggerFactory;
+
+import java.util.*;
+import java.util.stream.Collectors;
+import java.util.stream.Stream;
+
+public class Settings {
+    public static final String PREFIX = "connect.cosmosdb";
+    private static final Logger logger = LoggerFactory.getLogger(Settings.class);
+    private Long taskTimeout;
+    private Long taskBufferSize;
+    private String endpoint;
+    private String key;
+    private String databaseName;
+    private TopicContainerMap topicContainerMap = TopicContainerMap.empty();
+    private final List<Setting> allSettings = Arrays.asList(
+            //Add all settings here:
+            new NumericSetting(PREFIX + ".task.timeout", "The max number of milliseconds the source task will use to read documents before send them to Kafka.",
+                    "Task Timeout", SettingDefaults.TASK_TIMEOUT, this::setTaskTimeout, this::getTaskTimeout),
+            new NumericSetting(PREFIX + ".task.buffer.size", "The max size the collection of documents the source task will buffer before send them to Kafka.",
+                    "Task reader buffer size", SettingDefaults.TASK_BUFFER_SIZE, this::setTaskBufferSize, this::getTaskBufferSize),
+            new NumericSetting(PREFIX + ".task.batch.size","The max number of of documents the source task will buffer before send them to Kafka.",
+                    "Task batch size", SettingDefaults.TASK_BATCH_SIZE, this::setTaskBatchSize, this::getTaskBatchSize),
+            new NumericSetting(PREFIX + ".task.poll.interval","The default polling interval in milli seconds that a source task polls for changes.",
+                    "Task poll interval", SettingDefaults.TASK_POLL_INTERVAL, this::setTaskPollInterval, this::getTaskPollInterval),
+            new Setting(PREFIX+".connection.endpoint", "The Cosmos DB endpoint.", "CosmosDB Endpoint", this::setEndpoint, this::getEndpoint),
+            new Setting(PREFIX+".master.key", "The connection master key.", "Master Key", this::setKey, this::getKey),
+            new Setting(PREFIX+".cosmosdb.databasename", "The Cosmos DB target database.", "CosmosDB Database Name", this::setDatabaseName, this::getDatabaseName),
+            new Setting(PREFIX+".containers.topicmap", "A comma delimited list of collections mapped to their partitions. Formatted coll1#topic1,coll2#topic2.",
+                    "Topic-Container map", value -> this.setTopicContainerMap(TopicContainerMap.deserialize(value)), ()->this.getTopicContainerMap().serialize()),
+            new Setting(PREFIX+".containers", "A comma delimited list of source/target container names.",
+                    "Collection Names List", this::setContainerList, this::getContainerList)
+            );
+
+
+
+    /**
+     * Returns all the available settings
+     *
+     * @return
+     */
+    protected List<Setting> getAllSettings() {
+        return Collections.unmodifiableList(allSettings);
+    }
+
+    /**
+     * Populates this object with all the settings values in a map
+     *
+     * @param values Map of setting names to values
+     */
+    public void populate(Map<String, String> values) {
+        logger.debug("Populating settings from map:");
+        if (logger.isDebugEnabled()) {
+
+        }
+
+        for (Setting setting : getAllSettings()) {
+            String assignedValue = values.get(setting.getName());
+            if (assignedValue == null && setting.getDefaultValue().isPresent()) {
+                assignedValue = setting.getDefaultValue().get().toString();
+            }
+            setting.getModifier().accept(assignedValue);
+        }
+    }
+
+    /**
+     * Returns a key-value representation of the settings
+     *
+     * @return
+     */
+    public Map<String, String> asMap() {
+
+        return getAllSettings().stream()
+                .collect(Collectors.toMap(Setting::getName, Setting::getValueOrDefault));
+    }
+
+    /**
+     * Gets the task timeout
+     *
+     * @return The task timeout
+     */
+    public Long getTaskTimeout() {
+        return taskTimeout;
+    }
+
+    /**
+     * Sets the task timeout
+     *
+     * @param taskTimeout the task timeout
+     */
+    public void setTaskTimeout(Long taskTimeout) {
+        this.taskTimeout = taskTimeout;
+    }
+
+    /**
+     * Gets the task buffer size
+     *
+     * @return the task buffer size
+     */
+    public Long getTaskBufferSize() {
+        return taskBufferSize;
+    }
+
+    /**
+     * Sets the task buffer size
+     *
+     * @param taskBufferSize The task buffer size
+     */
+    public void setTaskBufferSize(Long taskBufferSize) {
+        this.taskBufferSize = taskBufferSize;
+    }
+
+    /**
+     * Returns the CosmosDB Endpoint
+     *
+     * @return The CosmosDB Endpoint
+     */
+    public String getEndpoint() {
+        return endpoint;
+    }
+
+    /**
+     * Sets the cosmosDB endpoint
+     *
+     * @param endpoint The cosmosDB endpoint
+     */
+    public void setEndpoint(String endpoint) {
+        this.endpoint = endpoint;
+    }
+
+    /**
+     * Returns the CosmosDB Key
+     *
+     * @return The CosmosDB Key
+     */
+    public String getKey() {
+        return key;
+    }
+
+    /**
+     * Sets the CosmosDB key
+     *
+     * @param key The CosmosDB key
+     */
+    public void setKey(String key) {
+        this.key = key;
+    }
+
+    /**
+     * Retrieves the CosmosDB database name
+     *
+     * @return
+     */
+    public String getDatabaseName() {
+        return databaseName;
+    }
+
+    /**
+     * Sets the CosmosDB Database Name
+     *
+     * @param databaseName The CosmosDB Database Name
+     */
+    public void setDatabaseName(String databaseName) {
+        this.databaseName = databaseName;
+    }
+
+    /**
+     * Gets the map of Kafka topics to CosmosDB collections
+     *
+     * @return
+     */
+    public TopicContainerMap getTopicContainerMap() {
+        return topicContainerMap;
+    }
+
+    /**
+     * Sets the map of Kafka topics to CosmosDB collections
+     *
+     * @param topicCollectionMap
+     */
+    public void setTopicContainerMap(TopicContainerMap topicCollectionMap) {
+        this.topicContainerMap = topicCollectionMap;
+    }
+
+    private ArrayList<String> containerList;
+
+    /**
+     * Sets the List of Container names
+     * @param commaSeparatedContainerList
+     */
+    public void setContainerList(String commaSeparatedContainerList) {
+        this.containerList = new ArrayList<String>(Optional.ofNullable(StringUtils.split(commaSeparatedContainerList, ","))
+                .map(Arrays::stream)
+                .orElseGet(Stream::empty)
+                .collect(Collectors.toList()));
+    }
+
+    /**
+     * Gets the list of container names in a comma separated string
+     */
+    public String getContainerList() {
+        return  StringUtils.join(containerList, ",");
+    }
+
+    private Long taskBatchSize;
+
+    /**
+     * Sets the task batch size.
+     */
+    public void setTaskBatchSize(Long taskBatchSize) {
+        this.taskBatchSize = taskBatchSize;
+    }
+
+    /**
+     * Gets the task batch size.
+     */
+    public Long getTaskBatchSize() {
+        return this.taskBatchSize;
+    }
+
+    private Long taskPollInterval;
+
+    /**
+     * Gets the task poll interval.
+     */
+    public Long getTaskPollInterval() {
+        return this.taskPollInterval;
+    }
+
+    /**
+     * Sets the task poll interval.
+     */
+    public void setTaskPollInterval(Long taskPollInterval) {
+        this.taskPollInterval = taskPollInterval;
+    }
+
+}
+