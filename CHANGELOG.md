--- conflicted
+++ resolved
@@ -1,10 +1,9 @@
 ## Release History
 
-<<<<<<< HEAD
-### 1.4.0-beta.1 (Unreleased)
+### 1.5.0-beta.1 (Unreleased)
 #### Key Bug Fixes
 * Updated `CosmosDBSinkConnector` to keep retrying for throttled requests. [PR 472](https://github.com/microsoft/kafka-connect-cosmosdb/pull/472)
-=======
+
 ### 1.4.0 (2022-05-26)
 #### New Features
 * Updated `azure-cosmos` version to 4.30.0.
@@ -12,7 +11,6 @@
 #### Key Bug Fixes
 * Fixed an issue of missing records in Kafka topic if record size is larger than `connect.cosmos.task.buffer.size` - [PR 457](https://github.com/microsoft/kafka-connect-cosmosdb/pull/457)
 * Fixed an issue of getting `Invalid endpoint` exception when endpoint is valid - [PR 459](https://github.com/microsoft/kafka-connect-cosmosdb/pull/459)
->>>>>>> 36856636
 
 ### 1.3.1 (2022-03-08)
 #### Key Bug Fixes
